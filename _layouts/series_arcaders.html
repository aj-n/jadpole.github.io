---
layout: default
---
<div class="post">

    <header class="post-header">
        <h1 class="post-title">{{ page.title }}</h1>
        <p class="post-meta">{{ page.date | date: "%b %-d, %Y" }}{% if page.author %} • {{ page.author }}{% endif %}{% if page.meta %} • {{ page.meta }}{% endif %}</p>
    </header>

    <p>
        This is the {{ page.nth }} part of a series whose objective is to explore the Rust
        programming language through the development of a simple, old-school shooter.
<<<<<<< HEAD
        It is composed of 16 parts, excluding the
        <a href="/arcaders/arcaders-1-0/">introduction</a>:
=======
        It is composed of 16 parts, excluding the <a href="/arcaders/arcaders-1-0">introduction</a>:
>>>>>>> 2d37872a
    </p>
    <ol>
        <li>
            <a href="/arcaders/arcaders-1-1">A simple window</a>,
            where we install SDL2
        </li>
        <li>
            <a href="/arcaders/arcaders-1-2">Event handling</a>,
            where we discuss lifetimes
        </li>
        <li>
            <a href="/arcaders/arcaders-1-3">More event handling</a>,
            where we discuss macros
        </li>
        <li>
            <a href="/arcaders/arcaders-1-4">Views</a>,
            where we learn about boxes, pattern matching, trait objects, and dynamic dispatch
        </li>
        <li>
            <a href="/arcaders/arcaders-1-5">Switching views</a>,
            where we use boxes, pattern matching, trait objects, and dynamic dispatch
        </li>
        <li>
            <a href="/arcaders/arcaders-1-6">A moving rectangle</a>,
            where we draw _things_
        </li>
        <li>
            <a href="/arcaders/arcaders-1-7">Sprites</a>,
            where we create our player's ship
        </li>
        <li>
            <a href="/arcaders/arcaders-1-8">Backgrounds</a>,
            where we handle resizing, scale and translate through time
        </li>
        <li>
            <a href="/arcaders/arcaders-1-9">Main menu</a>,
            where we play with textures and Rust's vectors
        </li>
        <li>
            <a href="/arcaders/arcaders-1-10">Asteroid attack!</a>,
            where we render animated asteroids
        </li>
        <li>
            <a href="/arcaders/arcaders-1-11">Shooting bullets</a>,
            where we explore iterators
        </li>
        <li>
            <a href="/arcaders/arcaders-1-12">Brawl, at last!</a>,
            where we make objects interact and explode
        </li>
        <li>
            <a href="#">« Boom! »</a>,
            where we play sound
        </li>
        <li>
            <a href="#">Variety</a>,
            where we create more enemies
        </li>
        <li>
            <a href="#">Difficulty</a>,
            where we manage the difficulty level and the score
        </li>
        <li>
            <a href="#">High score and wrap-up</a>,
            where we play with the file-system and enhance our main menu
        </li>
    </ol>

    <article class="post-content">
        {{ content }}
    </article>

</div><|MERGE_RESOLUTION|>--- conflicted
+++ resolved
@@ -11,12 +11,7 @@
     <p>
         This is the {{ page.nth }} part of a series whose objective is to explore the Rust
         programming language through the development of a simple, old-school shooter.
-<<<<<<< HEAD
-        It is composed of 16 parts, excluding the
-        <a href="/arcaders/arcaders-1-0/">introduction</a>:
-=======
         It is composed of 16 parts, excluding the <a href="/arcaders/arcaders-1-0">introduction</a>:
->>>>>>> 2d37872a
     </p>
     <ol>
         <li>
